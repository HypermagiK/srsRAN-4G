/**
 *
 * \section COPYRIGHT
 *
 * Copyright 2013-2015 Software Radio Systems Limited
 *
 * \section LICENSE
 *
 * This file is part of the srsLTE library.
 *
 * srsLTE is free software: you can redistribute it and/or modify
 * it under the terms of the GNU Affero General Public License as
 * published by the Free Software Foundation, either version 3 of
 * the License, or (at your option) any later version.
 *
 * srsLTE is distributed in the hope that it will be useful,
 * but WITHOUT ANY WARRANTY; without even the implied warranty of
 * MERCHANTABILITY or FITNESS FOR A PARTICULAR PURPOSE.  See the
 * GNU Affero General Public License for more details.
 *
 * A copy of the GNU Affero General Public License can be found in
 * the LICENSE file in the top-level directory of this distribution
 * and at http://www.gnu.org/licenses/.
 *
 */

#include <stdint.h>
#include <stdio.h>
#include <string.h>
#include <strings.h>
#include <stdlib.h>
#include <stdbool.h>
#include <math.h>

#include "srslte/phy/phch/dci.h"
#include "srslte/phy/phch/regs.h"
#include "srslte/phy/phch/pdcch.h"
#include "srslte/phy/common/phy_common.h"
#include "srslte/phy/utils/bit.h"
#include "srslte/phy/utils/vector.h"
#include "srslte/phy/utils/debug.h"

#define PDCCH_NOF_FORMATS               4
#define PDCCH_FORMAT_NOF_CCE(i)         (1<<i)
#define PDCCH_FORMAT_NOF_REGS(i)        ((1<<i)*9)
#define PDCCH_FORMAT_NOF_BITS(i)        ((1<<i)*72)

static void set_cfi(srslte_pdcch_t *q, uint32_t cfi) {
  if (cfi > 0 && cfi < 4) {
    q->nof_regs = (srslte_regs_pdcch_nregs(q->regs, cfi) / 9) * 9;
    q->nof_cce = q->nof_regs / 9;
  } 
}

void srslte_pdcch_set_cfi(srslte_pdcch_t *q, uint32_t cfi) {
  set_cfi(q, cfi);
}

float srslte_pdcch_coderate(uint32_t nof_bits, uint32_t l) {
  return (float) (nof_bits+16)/(4*PDCCH_FORMAT_NOF_REGS(l));
}

/** Initializes the PDCCH transmitter and receiver */
<<<<<<< HEAD
int srslte_pdcch_init(srslte_pdcch_t *q, srslte_regs_t *regs, srslte_cell_t cell) {
  return srslte_pdcch_init_multi(q, regs, cell, 1);
}

int srslte_pdcch_init_tx(srslte_pdcch_t *q, srslte_regs_t *regs, srslte_cell_t cell) {
  return srslte_pdcch_init_txrx(q, regs, cell, 1, false);
}

int srslte_pdcch_init_rx(srslte_pdcch_t *q, srslte_regs_t *regs, srslte_cell_t cell, uint32_t nof_rx_antennas) {
  return srslte_pdcch_init_txrx(q, regs, cell, nof_rx_antennas, true);
}

int srslte_pdcch_init_multi(srslte_pdcch_t *q, srslte_regs_t *regs, srslte_cell_t cell, uint32_t nof_rx_antennas) {
  return srslte_pdcch_init_txrx(q, regs, cell, nof_rx_antennas, true);
}

int srslte_pdcch_init_txrx(srslte_pdcch_t *q, srslte_regs_t *regs, srslte_cell_t cell, uint32_t nof_rx_antennas, bool isReceiver)
=======
static int pdcch_init(srslte_pdcch_t *q, uint32_t max_prb, uint32_t nof_rx_antennas, bool is_ue)
>>>>>>> 05da1ac4
{
  int ret = SRSLTE_ERROR_INVALID_INPUTS;

  if (q != NULL)
  {   
    ret = SRSLTE_ERROR;
    bzero(q, sizeof(srslte_pdcch_t));
    q->nof_rx_antennas = nof_rx_antennas;
    q->is_ue           = is_ue;
    /* Allocate memory for the maximum number of PDCCH bits (CFI=3) */
    q->max_bits = max_prb*3*12*2;

    INFO("Init PDCCH: Max bits: %d\n", q->max_bits);

    if (srslte_modem_table_lte(&q->mod, SRSLTE_MOD_QPSK)) {
      goto clean;
    }
    if (srslte_crc_init(&q->crc, SRSLTE_LTE_CRC16, 16)) {
      goto clean;
    }

    int poly[3] = { 0x6D, 0x4F, 0x57 };
    if (srslte_viterbi_init(&q->decoder, SRSLTE_VITERBI_37, poly, SRSLTE_DCI_MAX_BITS + 16, true)) {
      goto clean;
    }

    q->e = srslte_vec_malloc(sizeof(uint8_t) * q->max_bits);
    if (!q->e) {
      goto clean;
    }

    q->llr = srslte_vec_malloc(sizeof(float) * q->max_bits);
    if (!q->llr) {
      goto clean;
    }
    
    bzero(q->llr, sizeof(float) * q->max_bits);

    q->d = srslte_vec_malloc(sizeof(cf_t) * q->max_bits / 2);
    if (!q->d) {
      goto clean;
    }

<<<<<<< HEAD
    if (isReceiver) {
      for (int i = 0; i < SRSLTE_MAX_PORTS; i++) {
        for (int j = 0; j < q->nof_rx_antennas; j++) {
          q->ce[i][j] = srslte_vec_malloc(sizeof(cf_t) * q->max_bits / 2);
          if (!q->ce[i][j]) {
            goto clean;
          }
        }
      }
    }

=======
>>>>>>> 05da1ac4
    for (int i = 0; i < SRSLTE_MAX_PORTS; i++) {
      q->x[i] = srslte_vec_malloc(sizeof(cf_t) * q->max_bits / 2);
      if (!q->x[i]) {
        goto clean;
      }
<<<<<<< HEAD
    }

    for (int j = 0; j < ((isReceiver) ? q->nof_rx_antennas : cell.nof_ports); j++) {
      q->symbols[j] = srslte_vec_malloc(sizeof(cf_t) * q->max_bits / 2);
      if (!q->symbols[j]) {
=======
      q->symbols[i] = srslte_vec_malloc(sizeof(cf_t) * q->max_bits / 2);
      if (!q->symbols[i]) {
>>>>>>> 05da1ac4
        goto clean;
      }
      if (q->is_ue) {
        for (int j = 0; j < q->nof_rx_antennas; j++) {
          q->ce[i][j] = srslte_vec_malloc(sizeof(cf_t) * q->max_bits / 2);
          if (!q->ce[i][j]) {
            goto clean;
          }
        }
      }
    }

    ret = SRSLTE_SUCCESS;
  }
  clean: 
  if (ret == SRSLTE_ERROR) {
    srslte_pdcch_free(q);
  }
  return ret;
}

int srslte_pdcch_init_enb(srslte_pdcch_t *q, uint32_t max_prb) {
  return pdcch_init(q, max_prb, 0, false);
}

int srslte_pdcch_init_ue(srslte_pdcch_t *q, uint32_t max_prb, uint32_t nof_rx_antennas) {
  return pdcch_init(q, max_prb, nof_rx_antennas, true);
}

void srslte_pdcch_free(srslte_pdcch_t *q) {

  if (q->e) {
    free(q->e);
  }
  if (q->llr) {
    free(q->llr);
  }
  if (q->d) {
    free(q->d);
  }
  for (int i = 0; i < SRSLTE_MAX_PORTS; i++) {
    if (q->x[i]) {
      free(q->x[i]);
    }
    if (q->symbols[i]) {
      free(q->symbols[i]);
    }
    if (q->is_ue) {
      for (int j=0;j<q->nof_rx_antennas;j++) {
        if (q->ce[i][j]) {
          free(q->ce[i][j]);
        }
      }
    }
  }
  for (int i = 0; i < SRSLTE_NSUBFRAMES_X_FRAME; i++) {
    srslte_sequence_free(&q->seq[i]);
  }

  srslte_modem_table_free(&q->mod);
  srslte_viterbi_free(&q->decoder);

  bzero(q, sizeof(srslte_pdcch_t));

}

int srslte_pdcch_set_cell(srslte_pdcch_t *q, srslte_regs_t *regs, srslte_cell_t cell)
{
  int ret = SRSLTE_ERROR_INVALID_INPUTS;

  if (q                         != NULL &&
      regs                      != NULL &&
      srslte_cell_isvalid(&cell))
  {
    q->regs = regs;

    /* Allocate memory for the maximum number of PDCCH bits (CFI=3) */
    q->max_bits = (srslte_regs_pdcch_nregs(q->regs, 3) / 9) * 72;

    INFO("PDCCH: Cell config PCI=%d, %d ports.\n",
         q->cell.id, q->cell.nof_ports);

    if (q->cell.id != cell.id || q->cell.nof_prb == 0) {
      memcpy(&q->cell, &cell, sizeof(srslte_cell_t));

      for (int i = 0; i < SRSLTE_NSUBFRAMES_X_FRAME; i++) {
        // we need to pregenerate the sequence for the maximum number of bits, which is 8 times
        // the maximum number of REGs (for CFI=3)
        if (srslte_sequence_pdcch(&q->seq[i], 2 * i, q->cell.id, 8*srslte_regs_pdcch_nregs(q->regs, 3))) {
          return SRSLTE_ERROR;
        }
      }
    }
    ret = SRSLTE_SUCCESS;
  }
  return ret;
}


uint32_t srslte_pdcch_ue_locations(srslte_pdcch_t *q, srslte_dci_location_t *c, uint32_t max_candidates,
                        uint32_t nsubframe, uint32_t cfi, uint16_t rnti) 
{
  set_cfi(q, cfi);
  return srslte_pdcch_ue_locations_ncce(q->nof_cce, c, max_candidates, nsubframe, rnti);
}

/** 36.213 v9.1.1 
 * Computes up to max_candidates UE-specific candidates for DCI messages and saves them 
 * in the structure pointed by c.
 * Returns the number of candidates saved in the array c.   
 */
uint32_t srslte_pdcch_ue_locations_ncce(uint32_t nof_cce, srslte_dci_location_t *c, uint32_t max_candidates,
                        uint32_t nsubframe, uint16_t rnti) {
  
  int l; // this must be int because of the for(;;--) loop
  uint32_t i, k, L, m; 
  uint32_t Yk, ncce;
  const int nof_candidates[4] = { 6, 6, 2, 2};

  // Compute Yk for this subframe
  Yk = rnti;
  for (m = 0; m < nsubframe+1; m++) {
    Yk = (39827 * Yk) % 65537;
  }

  k = 0;
  // All aggregation levels from 8 to 1
  for (l = 3; l >= 0; l--) {
    L = (1 << l);
    // For all candidates as given in table 9.1.1-1
    for (i = 0; i < nof_candidates[l]; i++) {
      if (nof_cce >= L) {
        ncce = L * ((Yk + i) % (nof_cce / L));
        // Check if candidate fits in c vector and in CCE region
        if (k < max_candidates  && ncce + L <= nof_cce) 
        {            
          c[k].L = l;
          c[k].ncce = ncce;
          
          DEBUG("UE-specific SS Candidate %d: nCCE: %d, L: %d\n",
              k, c[k].ncce, c[k].L);            

          k++;          
        } 
      }
    }
  }    

  DEBUG("Initiated %d candidate(s) in the UE-specific search space for C-RNTI: 0x%x, nsubframe=%d, nof_cce=%d\n", 
         k, rnti, nsubframe, nof_cce);
  
  return k; 
}



/**
 * 36.213 9.1.1
 * Computes up to max_candidates candidates in the common search space 
 * for DCI messages and saves them in the structure pointed by c.  
 * Returns the number of candidates saved in the array c.   
 */
uint32_t srslte_pdcch_common_locations(srslte_pdcch_t *q, srslte_dci_location_t *c, uint32_t max_candidates, 
                                uint32_t cfi) 
{
  set_cfi(q, cfi);
  return srslte_pdcch_common_locations_ncce(q->nof_cce, c, max_candidates); 
}

uint32_t srslte_pdcch_common_locations_ncce(uint32_t nof_cce, srslte_dci_location_t *c, uint32_t max_candidates) 
{
  uint32_t i, l, L, k;

  k = 0;
  for (l = 3; l > 1; l--) {
    L = (1 << l);
    for (i = 0; i < SRSLTE_MIN(nof_cce, 16) / (L); i++) {
      if (k < max_candidates) {
        c[k].L = l;
        c[k].ncce = (L) * (i % (nof_cce / (L)));
        DEBUG("Common SS Candidate %d: nCCE: %d, L: %d\n",
            k, c[k].ncce, c[k].L);
        k++;
      }
    }
  }
  
  INFO("Initiated %d candidate(s) in the Common search space\n", k);
  
  return k;
}






/** 36.212 5.3.3.2 to 5.3.3.4
 *
 * Returns XOR between parity and remainder bits
 *
 * TODO: UE transmit antenna selection CRC mask
 */
int srslte_pdcch_dci_decode(srslte_pdcch_t *q, float *e, uint8_t *data, uint32_t E, uint32_t nof_bits, uint16_t *crc) {

  uint16_t p_bits, crc_res;
  uint8_t *x;

  if (q           != NULL) {
    if (data      != NULL         &&
        E         <= q->max_bits   && 
        nof_bits  <= SRSLTE_DCI_MAX_BITS)
    {
      bzero(q->rm_f, sizeof(float)*3 * (SRSLTE_DCI_MAX_BITS + 16));
      
      uint32_t coded_len = 3 * (nof_bits + 16); 
      
      /* unrate matching */
      srslte_rm_conv_rx(e, E, q->rm_f, coded_len);
      
      /* viterbi decoder */
      srslte_viterbi_decode_f(&q->decoder, q->rm_f, data, nof_bits + 16);

      x = &data[nof_bits];
      p_bits = (uint16_t) srslte_bit_pack(&x, 16);
      crc_res = ((uint16_t) srslte_crc_checksum(&q->crc, data, nof_bits) & 0xffff);
      
      if (crc) {
        *crc = p_bits ^ crc_res; 
      }
          
      return SRSLTE_SUCCESS;
    } else {
      fprintf(stderr, "Invalid parameters: E: %d, max_bits: %d, nof_bits: %d\n", E, q->max_bits, nof_bits);
      return SRSLTE_ERROR_INVALID_INPUTS;      
    }
  } else {
    return SRSLTE_ERROR_INVALID_INPUTS;          
  }
}

/** Tries to decode a DCI message from the LLRs stored in the srslte_pdcch_t structure by the function 
 * srslte_pdcch_extract_llr(). This function can be called multiple times. 
 * The decoded message is stored in msg and the CRC remainder in crc_rem pointer
 * 
 */
int srslte_pdcch_decode_msg(srslte_pdcch_t *q, 
                            srslte_dci_msg_t *msg, 
                            srslte_dci_location_t *location, 
                            srslte_dci_format_t format, 
                            uint16_t *crc_rem) 
{
  int ret = SRSLTE_ERROR_INVALID_INPUTS;
  if (q                 != NULL       && 
      msg               != NULL       && 
      srslte_dci_location_isvalid(location))
  {
    if (location->ncce * 72 + PDCCH_FORMAT_NOF_BITS(location->L) > 
      q->nof_cce*72) {
      fprintf(stderr, "Invalid location: nCCE: %d, L: %d, NofCCE: %d\n", 
        location->ncce, location->L, q->nof_cce);
    } else {
      ret = SRSLTE_SUCCESS;
      
      uint32_t nof_bits = srslte_dci_format_sizeof(format, q->cell.nof_prb, q->cell.nof_ports);
      uint32_t e_bits = PDCCH_FORMAT_NOF_BITS(location->L);
    
      double mean = 0; 
      for (int i=0;i<e_bits;i++) {
        mean += fabsf(q->llr[location->ncce * 72 + i]);
      }
      mean /= e_bits; 
      if (mean > 0.5) {
        ret = srslte_pdcch_dci_decode(q, &q->llr[location->ncce * 72], 
                        msg->data, e_bits, nof_bits, crc_rem);
        if (ret == SRSLTE_SUCCESS) {
          msg->nof_bits = nof_bits;
          // Check format differentiation 
          if (format == SRSLTE_DCI_FORMAT0 || format == SRSLTE_DCI_FORMAT1A) {
            msg->format = (msg->data[0] == 0)?SRSLTE_DCI_FORMAT0:SRSLTE_DCI_FORMAT1A;
          } else {
            msg->format   = format; 
          }
        } else {
          fprintf(stderr, "Error calling pdcch_dci_decode\n");
        }
        if (crc_rem) {
          DEBUG("Decoded DCI: nCCE=%d, L=%d, format=%s, msg_len=%d, mean=%f, crc_rem=0x%x\n", 
            location->ncce, location->L, srslte_dci_format_string(format), nof_bits, mean, *crc_rem);
        }
      } else {
        DEBUG("Skipping DCI:  nCCE=%d, L=%d, msg_len=%d, mean=%f\n",
              location->ncce, location->L, nof_bits, mean);        
      }
    }
  } else {
    fprintf(stderr, "Invalid parameters, location=%d,%d\n", location->ncce, location->L);
  }
  return ret;
}

int cnt=0;

int srslte_pdcch_extract_llr(srslte_pdcch_t *q, cf_t *sf_symbols, cf_t *ce[SRSLTE_MAX_PORTS], float noise_estimate, 
                      uint32_t nsubframe, uint32_t cfi) 
{
  cf_t *_sf_symbols[SRSLTE_MAX_PORTS]; 
  cf_t *_ce[SRSLTE_MAX_PORTS][SRSLTE_MAX_PORTS];
  
  _sf_symbols[0] = sf_symbols; 
  for (int i=0;i<q->cell.nof_ports;i++) {
    _ce[i][0] = ce[i]; 
  }
  return srslte_pdcch_extract_llr_multi(q, _sf_symbols, _ce, noise_estimate, nsubframe, cfi);
}

/** Extracts the LLRs from srslte_dci_location_t location of the subframe and stores them in the srslte_pdcch_t structure. 
 * DCI messages can be extracted from this location calling the function srslte_pdcch_decode_msg(). 
 * Every time this function is called (with a different location), the last demodulated symbols are overwritten and
 * new messages from other locations can be decoded 
 */
int srslte_pdcch_extract_llr_multi(srslte_pdcch_t *q, cf_t *sf_symbols[SRSLTE_MAX_PORTS], cf_t *ce[SRSLTE_MAX_PORTS][SRSLTE_MAX_PORTS], float noise_estimate, 
                                   uint32_t nsubframe, uint32_t cfi) 
{

  int ret = SRSLTE_ERROR_INVALID_INPUTS;
  
  /* Set pointers for layermapping & precoding */
  uint32_t i, nof_symbols;
  cf_t *x[SRSLTE_MAX_LAYERS];

  if (q                 != NULL && 
      nsubframe         <  10   &&
      cfi               >  0    &&
      cfi               <  4)
  {
    set_cfi(q, cfi);
    
    uint32_t e_bits = 72*q->nof_cce;
    nof_symbols = e_bits/2;
    ret = SRSLTE_ERROR;
    bzero(q->llr, sizeof(float) * q->max_bits);
    
    DEBUG("Extracting LLRs: E: %d, SF: %d, CFI: %d\n",
        e_bits, nsubframe, cfi);

    /* number of layers equals number of ports */
    for (i = 0; i < q->cell.nof_ports; i++) {
      x[i] = q->x[i];
    }
    memset(&x[q->cell.nof_ports], 0, sizeof(cf_t*) * (SRSLTE_MAX_LAYERS - q->cell.nof_ports));
          
    /* extract symbols */
    for (int j=0;j<q->nof_rx_antennas;j++) {
      int n = srslte_regs_pdcch_get(q->regs, sf_symbols[j], q->symbols[j]);
      if (nof_symbols != n) {
        fprintf(stderr, "Expected %d PDCCH symbols but got %d symbols\n", nof_symbols, n);
        return ret;
      }

      /* extract channel estimates */
      for (i = 0; i < q->cell.nof_ports; i++) {
        n = srslte_regs_pdcch_get(q->regs, ce[i][j], q->ce[i][j]);
        if (nof_symbols != n) {
          fprintf(stderr, "Expected %d PDCCH symbols but got %d symbols\n", nof_symbols, n);
          return ret;
        }
      }      
    }
    
    /* in control channels, only diversity is supported */
    if (q->cell.nof_ports == 1) {
      /* no need for layer demapping */
      srslte_predecoding_single_multi(q->symbols, q->ce[0], q->d, q->nof_rx_antennas, nof_symbols, noise_estimate/2);
    } else {
      srslte_predecoding_diversity_multi(q->symbols, q->ce, x, q->nof_rx_antennas, q->cell.nof_ports, nof_symbols);
      srslte_layerdemap_diversity(x, q->d, q->cell.nof_ports, nof_symbols / q->cell.nof_ports);
    }

    /* demodulate symbols */
    srslte_demod_soft_demodulate(SRSLTE_MOD_QPSK, q->d, q->llr, nof_symbols);

    /* descramble */
    srslte_scrambling_f_offset(&q->seq[nsubframe], q->llr, 0, e_bits);

    ret = SRSLTE_SUCCESS;
  } 
  return ret;  
}



static void crc_set_mask_rnti(uint8_t *crc, uint16_t rnti) {
  uint32_t i;
  uint8_t mask[16];
  uint8_t *r = mask;

  DEBUG("Mask CRC with RNTI 0x%x\n", rnti);

  srslte_bit_unpack(rnti, &r, 16);
  for (i = 0; i < 16; i++) {
    crc[i] = (crc[i] + mask[i]) % 2;
  }
}

void srslte_pdcch_dci_encode_conv(srslte_pdcch_t *q, uint8_t *data, uint32_t nof_bits, uint8_t *coded_data, uint16_t rnti) {
  srslte_convcoder_t encoder;
  int poly[3] = { 0x6D, 0x4F, 0x57 };
  encoder.K = 7;
  encoder.R = 3;
  encoder.tail_biting = true;
  memcpy(encoder.poly, poly, 3 * sizeof(int));

  srslte_crc_attach(&q->crc, data, nof_bits);
  crc_set_mask_rnti(&data[nof_bits], rnti);

  srslte_convcoder_encode(&encoder, data, coded_data, nof_bits + 16);
}

/** 36.212 5.3.3.2 to 5.3.3.4
 * TODO: UE transmit antenna selection CRC mask
 */
int srslte_pdcch_dci_encode(srslte_pdcch_t *q, uint8_t *data, uint8_t *e, uint32_t nof_bits, uint32_t E,
    uint16_t rnti) 
{
  uint8_t tmp[3 * (SRSLTE_DCI_MAX_BITS + 16)];
  
  if (q                 != NULL        && 
      data              != NULL        && 
      e                 != NULL        && 
      nof_bits          < SRSLTE_DCI_MAX_BITS &&
      E                 < q->max_bits)
  {

    srslte_pdcch_dci_encode_conv(q, data, nof_bits, tmp, rnti); 

    DEBUG("CConv output: ", 0);
    if (SRSLTE_VERBOSE_ISDEBUG()) {
      srslte_vec_fprint_b(stdout, tmp, 3 * (nof_bits + 16));
    }

    srslte_rm_conv_tx(tmp, 3 * (nof_bits + 16), e, E);
    
    return SRSLTE_SUCCESS;
  } else {
    return SRSLTE_ERROR_INVALID_INPUTS;
  }
}

/** Encodes ONE DCI message and allocates the encoded bits to the srslte_dci_location_t indicated by 
 * the parameter location. The CRC is scrambled with the RNTI parameter. 
 * This function can be called multiple times and encoded DCI messages will be allocated to the 
 * sf_symbols buffer ready for transmission. 
 * If the same location is provided in multiple messages, the encoded bits will be overwritten. 
 * 
 * @TODO: Use a bitmask and CFI to ensure message locations are valid and old messages are not overwritten. 
 */
int srslte_pdcch_encode(srslte_pdcch_t *q, srslte_dci_msg_t *msg, srslte_dci_location_t location, uint16_t rnti, 
                 cf_t *sf_symbols[SRSLTE_MAX_PORTS], uint32_t nsubframe, uint32_t cfi) 
{

  int ret = SRSLTE_ERROR_INVALID_INPUTS;
  uint32_t i;
  cf_t *x[SRSLTE_MAX_LAYERS];
  uint32_t nof_symbols;
  
  if (q                 != NULL &&
      sf_symbols        != NULL && 
      nsubframe         <  10   &&
      cfi               >  0    &&
      cfi               <  4    && 
      srslte_dci_location_isvalid(&location))
  {

    set_cfi(q, cfi);

    uint32_t e_bits = PDCCH_FORMAT_NOF_BITS(location.L);
    nof_symbols = e_bits/2;
    ret = SRSLTE_ERROR;
    
    if (location.ncce + PDCCH_FORMAT_NOF_CCE(location.L) <= q->nof_cce && 
        msg->nof_bits < SRSLTE_DCI_MAX_BITS - 16) 
    {      
      DEBUG("Encoding DCI: Nbits: %d, E: %d, nCCE: %d, L: %d, RNTI: 0x%x\n",
          msg->nof_bits, e_bits, location.ncce, location.L, rnti);

      srslte_pdcch_dci_encode(q, msg->data, q->e, msg->nof_bits, e_bits, rnti);
    
      /* number of layers equals number of ports */
      for (i = 0; i < q->cell.nof_ports; i++) {
        x[i] = q->x[i];
      }
      memset(&x[q->cell.nof_ports], 0, sizeof(cf_t*) * (SRSLTE_MAX_LAYERS - q->cell.nof_ports));

      srslte_scrambling_b_offset(&q->seq[nsubframe], q->e, 72 * location.ncce, e_bits);
      
      DEBUG("Scrambling output: ", 0);
      if (SRSLTE_VERBOSE_ISDEBUG()) {        
        srslte_vec_fprint_b(stdout, q->e, e_bits);
      }
      
      srslte_mod_modulate(&q->mod, q->e, q->d, e_bits);

      /* layer mapping & precoding */
      if (q->cell.nof_ports > 1) {
        srslte_layermap_diversity(q->d, x, q->cell.nof_ports, nof_symbols);
        srslte_precoding_diversity(x, q->symbols, q->cell.nof_ports, nof_symbols / q->cell.nof_ports);
      } else {
        memcpy(q->symbols[0], q->d, nof_symbols * sizeof(cf_t));
      }
      
      /* mapping to resource elements */
      for (i = 0; i < q->cell.nof_ports; i++) {
        srslte_regs_pdcch_put_offset(q->regs, q->symbols[i], sf_symbols[i], 
                              location.ncce * 9, PDCCH_FORMAT_NOF_REGS(location.L));
      }
      
      ret = SRSLTE_SUCCESS;
      
    } else {
        fprintf(stderr, "Illegal DCI message nCCE: %d, L: %d, nof_cce: %d, nof_bits=%d\n", location.ncce, location.L, q->nof_cce, msg->nof_bits);
    }
  } else {
    fprintf(stderr, "Invalid parameters: cfi=%d, L=%d, nCCE=%d\n", cfi, location.L, location.ncce);
  }
  return ret;
}
<|MERGE_RESOLUTION|>--- conflicted
+++ resolved
@@ -61,27 +61,7 @@
 }
 
 /** Initializes the PDCCH transmitter and receiver */
-<<<<<<< HEAD
-int srslte_pdcch_init(srslte_pdcch_t *q, srslte_regs_t *regs, srslte_cell_t cell) {
-  return srslte_pdcch_init_multi(q, regs, cell, 1);
-}
-
-int srslte_pdcch_init_tx(srslte_pdcch_t *q, srslte_regs_t *regs, srslte_cell_t cell) {
-  return srslte_pdcch_init_txrx(q, regs, cell, 1, false);
-}
-
-int srslte_pdcch_init_rx(srslte_pdcch_t *q, srslte_regs_t *regs, srslte_cell_t cell, uint32_t nof_rx_antennas) {
-  return srslte_pdcch_init_txrx(q, regs, cell, nof_rx_antennas, true);
-}
-
-int srslte_pdcch_init_multi(srslte_pdcch_t *q, srslte_regs_t *regs, srslte_cell_t cell, uint32_t nof_rx_antennas) {
-  return srslte_pdcch_init_txrx(q, regs, cell, nof_rx_antennas, true);
-}
-
-int srslte_pdcch_init_txrx(srslte_pdcch_t *q, srslte_regs_t *regs, srslte_cell_t cell, uint32_t nof_rx_antennas, bool isReceiver)
-=======
 static int pdcch_init(srslte_pdcch_t *q, uint32_t max_prb, uint32_t nof_rx_antennas, bool is_ue)
->>>>>>> 05da1ac4
 {
   int ret = SRSLTE_ERROR_INVALID_INPUTS;
 
@@ -125,35 +105,13 @@
       goto clean;
     }
 
-<<<<<<< HEAD
-    if (isReceiver) {
-      for (int i = 0; i < SRSLTE_MAX_PORTS; i++) {
-        for (int j = 0; j < q->nof_rx_antennas; j++) {
-          q->ce[i][j] = srslte_vec_malloc(sizeof(cf_t) * q->max_bits / 2);
-          if (!q->ce[i][j]) {
-            goto clean;
-          }
-        }
-      }
-    }
-
-=======
->>>>>>> 05da1ac4
     for (int i = 0; i < SRSLTE_MAX_PORTS; i++) {
       q->x[i] = srslte_vec_malloc(sizeof(cf_t) * q->max_bits / 2);
       if (!q->x[i]) {
         goto clean;
       }
-<<<<<<< HEAD
-    }
-
-    for (int j = 0; j < ((isReceiver) ? q->nof_rx_antennas : cell.nof_ports); j++) {
-      q->symbols[j] = srslte_vec_malloc(sizeof(cf_t) * q->max_bits / 2);
-      if (!q->symbols[j]) {
-=======
       q->symbols[i] = srslte_vec_malloc(sizeof(cf_t) * q->max_bits / 2);
       if (!q->symbols[i]) {
->>>>>>> 05da1ac4
         goto clean;
       }
       if (q->is_ue) {
