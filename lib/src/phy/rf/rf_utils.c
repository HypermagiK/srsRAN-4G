/**
 *
 * \section COPYRIGHT
 *
 * Copyright 2013-2015 Software Radio Systems Limited
 *
 * \section LICENSE
 *
 * This file is part of the srsLTE library.
 *
 * srsLTE is free software: you can redistribute it and/or modify
 * it under the terms of the GNU Affero General Public License as
 * published by the Free Software Foundation, either version 3 of
 * the License, or (at your option) any later version.
 *
 * srsLTE is distributed in the hope that it will be useful,
 * but WITHOUT ANY WARRANTY; without even the implied warranty of
 * MERCHANTABILITY or FITNESS FOR A PARTICULAR PURPOSE.  See the
 * GNU Affero General Public License for more details.
 *
 * A copy of the GNU Affero General Public License can be found in
 * the LICENSE file in the top-level directory of this distribution
 * and at http://www.gnu.org/licenses/.
 *
 */

#include <stdio.h>
#include <stdlib.h>
#include <string.h>
#include <strings.h>
#include <unistd.h>
#include <math.h>
#include <sys/time.h>

#include <unistd.h>

#include "srslte/srslte.h"

#include "srslte/phy/rf/rf.h"
#include "srslte/phy/rf/rf_utils.h"

int rf_rssi_scan(srslte_rf_t *rf, float *freqs, float *rssi, int nof_bands, double fs, int nsamp) {
  int i, j;
  int ret = -1;
  cf_t *buffer;
  double f;

  buffer = calloc(nsamp, sizeof(cf_t));
  if (!buffer) {
    goto free_and_exit;
  }

  srslte_rf_set_rx_gain(rf, 20.0);
  srslte_rf_set_rx_srate(rf, fs);

  for (i=0;i<nof_bands;i++) {
    srslte_rf_stop_rx_stream(rf);

    f = (double) freqs[i];
    srslte_rf_set_rx_freq(rf, f);
    srslte_rf_rx_wait_lo_locked(rf);
    usleep(10000);
    srslte_rf_start_rx_stream(rf, false);

    /* discard first samples */
    for (j=0;j<2;j++) {
      if (srslte_rf_recv(rf, buffer, nsamp, 1) != nsamp) {
        goto free_and_exit;
      }
    }
    rssi[i] = srslte_vec_avg_power_cf(buffer, nsamp);
    printf("[%3d]: Freq %4.1f Mhz - RSSI: %3.2f dBm\r", i, f/1000000, 10*log10f(rssi[i]) + 30); fflush(stdout);
    if (SRSLTE_VERBOSE_ISINFO()) {
      printf("\n");
    }
  }
  srslte_rf_stop_rx_stream(rf);

  ret = 0;
free_and_exit:
  free(buffer);
  return ret;
}

int srslte_rf_recv_wrapper_cs(void *h, cf_t *data[SRSLTE_MAX_PORTS], uint32_t nsamples, srslte_timestamp_t *t) {
  DEBUG(" ----  Receive %d samples  ---- \n", nsamples);
  void *ptr[SRSLTE_MAX_PORTS];
  for (int i=0;i<SRSLTE_MAX_PORTS;i++) {
    ptr[i] = data[i];
  }
  return srslte_rf_recv_with_time_multi(h, ptr, nsamples, 1, NULL, NULL);
}

double srslte_rf_set_rx_gain_th_wrapper(void *h, double f) {
  return srslte_rf_set_rx_gain_th((srslte_rf_t*) h, f);
}

/** This function is simply a wrapper to the ue_cell_search module for rf devices 
 * Return 1 if the MIB is decoded, 0 if not or -1 on error. 
 */
int rf_mib_decoder(srslte_rf_t *rf, uint32_t nof_rx_antennas,cell_search_cfg_t *config, srslte_cell_t *cell, float *cfo) {
  int ret = SRSLTE_ERROR; 
  srslte_ue_mib_sync_t ue_mib; 
  uint8_t bch_payload[SRSLTE_BCH_PAYLOAD_LEN];

  if (srslte_ue_mib_sync_init_multi(&ue_mib, srslte_rf_recv_wrapper_cs, nof_rx_antennas, (void*) rf)) {
    fprintf(stderr, "Error initiating srslte_ue_mib_sync\n");
    goto clean_exit; 
  }

  if (srslte_ue_mib_sync_set_cell(&ue_mib, cell->id, cell->cp)) {
    fprintf(stderr, "Error initiating srslte_ue_mib_sync\n");
    goto clean_exit;
  }

  if (config->init_agc > 0) {
    srslte_ue_sync_start_agc(&ue_mib.ue_sync, srslte_rf_set_rx_gain_th_wrapper, config->init_agc);    
  }

  int srate = srslte_sampling_freq_hz(SRSLTE_UE_MIB_NOF_PRB);
  INFO("Setting sampling frequency %.2f MHz for PSS search\n", (float) srate/1000000);
  srslte_rf_set_rx_srate(rf, (float) srate);
  
  INFO("Starting receiver...\n", 0);
<<<<<<< HEAD
  srslte_rf_start_rx_stream(rf, false);
    
  // Set CFO if available
  if (cfo) {
    srslte_ue_sync_set_cfo(&ue_mib.ue_sync, *cfo);
  }
  
=======
  srslte_rf_start_rx_stream(rf);

>>>>>>> dd8bacf4
  /* Find and decody MIB */
  ret = srslte_ue_mib_sync_decode(&ue_mib, config->max_frames_pbch, bch_payload, &cell->nof_ports, NULL); 
  if (ret < 0) {
    fprintf(stderr, "Error decoding MIB\n");
    goto clean_exit; 
  }
  if (ret == 1) {
    srslte_pbch_mib_unpack(bch_payload, cell, NULL);
  }

  // Save AGC value 
  if (config->init_agc > 0) {
    config->init_agc = srslte_agc_get_gain(&ue_mib.ue_sync.agc);
  }

  // Save CFO 
  if (cfo) {
    *cfo = srslte_ue_sync_get_cfo(&ue_mib.ue_sync);
  }
  
clean_exit: 

  srslte_rf_stop_rx_stream(rf);
  srslte_ue_mib_sync_free(&ue_mib);

  return ret; 
}

/** This function is simply a wrapper to the ue_cell_search module for rf devices 
 */
int rf_cell_search(srslte_rf_t *rf, uint32_t nof_rx_antennas,
                   cell_search_cfg_t *config, 
                   int force_N_id_2, srslte_cell_t *cell, float *cfo) 
{
  int ret = SRSLTE_ERROR; 
  srslte_ue_cellsearch_t cs; 
  srslte_ue_cellsearch_result_t found_cells[3];

  bzero(found_cells, 3*sizeof(srslte_ue_cellsearch_result_t));
    
  if (srslte_ue_cellsearch_init_multi(&cs, config->max_frames_pss, srslte_rf_recv_wrapper_cs, nof_rx_antennas, (void*) rf)) {
    fprintf(stderr, "Error initiating UE cell detect\n");
    return SRSLTE_ERROR; 
  }
  if (config->nof_valid_pss_frames) {
    srslte_ue_cellsearch_set_nof_valid_frames(&cs, config->nof_valid_pss_frames);
  }
  if (config->init_agc > 0) {
    srslte_ue_sync_start_agc(&cs.ue_sync, srslte_rf_set_rx_gain_th_wrapper, config->init_agc);
  }
  
  INFO("Setting sampling frequency %.2f MHz for PSS search\n", SRSLTE_CS_SAMP_FREQ/1000000);
  srslte_rf_set_rx_srate(rf, SRSLTE_CS_SAMP_FREQ);
  
  INFO("Starting receiver...\n", 0);
  srslte_rf_start_rx_stream(rf, false);

  /* Find a cell in the given N_id_2 or go through the 3 of them to find the strongest */
  uint32_t max_peak_cell = 0;
  if (force_N_id_2 >= 0) {
    ret = srslte_ue_cellsearch_scan_N_id_2(&cs, force_N_id_2, &found_cells[force_N_id_2]);
    max_peak_cell = force_N_id_2;
  } else {
    ret = srslte_ue_cellsearch_scan(&cs, found_cells, &max_peak_cell); 
  }
  if (ret < 0) {
    fprintf(stderr, "Error searching cell\n");
    return SRSLTE_ERROR;
  } else if (ret == 0) {
    fprintf(stderr, "Could not find any cell in this frequency\n");
    return SRSLTE_SUCCESS;
  }
  
  for (int i=0;i<3;i++) {
    if (i == max_peak_cell) {
      printf("*");
    } else {
      printf(" ");
    }
    printf("Found Cell_id: %3d CP: %s, DetectRatio=%2.0f%% PSR=%.2f, Power=%.1f dBm\n", 
           found_cells[i].cell_id, srslte_cp_string(found_cells[i].cp), 
           found_cells[i].mode*100,
           found_cells[i].psr, 20*log10(found_cells[i].peak*1000));
  }
  
  // Save result 
  if (cell) {
    cell->id = found_cells[max_peak_cell].cell_id;
    cell->cp = found_cells[max_peak_cell].cp; 
  }

  // Save CFO
  if (cfo) {
    *cfo = found_cells[max_peak_cell].cfo; 
  }
  
  // Save AGC value for MIB decoding
  if (config->init_agc > 0) {
    config->init_agc = srslte_agc_get_gain(&cs.ue_sync.agc);
  }
  
  srslte_rf_stop_rx_stream(rf);
  srslte_ue_cellsearch_free(&cs);

  return ret; 
}


/* Finds a cell and decodes MIB from the PBCH. 
 * Returns 1 if the cell is found and MIB is decoded successfully. 
 * 0 if no cell was found or MIB could not be decoded, 
 * -1 on error
 */
int rf_search_and_decode_mib(srslte_rf_t *rf, uint32_t nof_rx_antennas, cell_search_cfg_t *config, int force_N_id_2, srslte_cell_t *cell, float *cfo) 
{
  int ret = SRSLTE_ERROR; 
  
  printf("Searching for cell...\n");
  ret = rf_cell_search(rf, nof_rx_antennas, config, force_N_id_2, cell, cfo);
  if (ret > 0) {
    printf("Decoding PBCH for cell %d (N_id_2=%d)\n", cell->id, cell->id%3);        
    ret = rf_mib_decoder(rf, nof_rx_antennas, config, cell, cfo);
    if (ret < 0) {
      fprintf(stderr, "Could not decode PBCH from CELL ID %d\n", cell->id);
      return SRSLTE_ERROR;
    }    
  }
  return ret;
}
<|MERGE_RESOLUTION|>--- conflicted
+++ resolved
@@ -122,18 +122,8 @@
   srslte_rf_set_rx_srate(rf, (float) srate);
   
   INFO("Starting receiver...\n", 0);
-<<<<<<< HEAD
-  srslte_rf_start_rx_stream(rf, false);
-    
-  // Set CFO if available
-  if (cfo) {
-    srslte_ue_sync_set_cfo(&ue_mib.ue_sync, *cfo);
-  }
-  
-=======
-  srslte_rf_start_rx_stream(rf);
-
->>>>>>> dd8bacf4
+  srslte_rf_start_rx_stream(rf, true);
+
   /* Find and decody MIB */
   ret = srslte_ue_mib_sync_decode(&ue_mib, config->max_frames_pbch, bch_payload, &cell->nof_ports, NULL); 
   if (ret < 0) {
