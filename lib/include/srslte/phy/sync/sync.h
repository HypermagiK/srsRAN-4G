--- conflicted
+++ resolved
@@ -74,19 +74,6 @@
   uint32_t fft_size;
   uint32_t frame_size;
   uint32_t max_offset;
-<<<<<<< HEAD
-  bool enable_cfo_corr;
-  bool enable_cfo_pss;
-  bool mean_cfo2_isunset;
-  bool mean_cfo_isunset;
-  float mean_cfo;
-  float mean_cfo2; 
-  int cfo_i;
-  bool find_cfo_i; 
-  bool find_cfo_i_initiated; 
-  float cfo_ema_alpha;
-=======
->>>>>>> dd8bacf4
   uint32_t nof_symbols;
   uint32_t cp_len;
   float current_cfo_tol;
