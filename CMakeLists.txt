--- conflicted
+++ resolved
@@ -120,11 +120,7 @@
     endif(BUILD_STATIC)
     add_definitions(-DHAVE_MBEDTLS)
   else(MBEDTLS_FOUND)
-<<<<<<< HEAD
     message(FATAL_ERROR "Either PolarSSL or mbedTLS are required to build srsLTE")
-=======
-    message(FATAL_ERROR "Either polarssl or mbedtls is required to compile srsLTE")
->>>>>>> 02439f29
   endif (MBEDTLS_FOUND)
 endif(POLARSSL_FOUND)
 
