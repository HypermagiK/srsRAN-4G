
#include <string.h>

#include "srslte/srslte.h"
#include "srslte/common/pdu.h"
#include "mac/scheduler.h"

#define Error(fmt, ...)   log_h->error_line(__FILE__, __LINE__, fmt, ##__VA_ARGS__)
#define Warning(fmt, ...) log_h->warning_line(__FILE__, __LINE__, fmt, ##__VA_ARGS__)
#define Info(fmt, ...)    log_h->info_line(__FILE__, __LINE__, fmt, ##__VA_ARGS__)
#define Debug(fmt, ...)   log_h->debug_line(__FILE__, __LINE__, fmt, ##__VA_ARGS__)

namespace srsenb {

  
/*******************************************************
 * 
 * Initialization and sched configuration functions 
 * 
 *******************************************************/
sched::sched()
{
  current_tti = 0;
  log_h = NULL; 
  pthread_mutex_init(&mutex, NULL);
  reset();
}

sched::~sched()
{
  srslte_regs_free(&regs);
  pthread_mutex_destroy(&mutex);
}

void sched::init(rrc_interface_mac *rrc_, srslte::log* log)
{
  sched_cfg.pdsch_max_mcs = 28; 
  sched_cfg.pdsch_mcs     = -1;
  sched_cfg.pusch_max_mcs = 28; 
  sched_cfg.pusch_mcs     = -1;
  sched_cfg.nof_ctrl_symbols = 3; 
  log_h = log;   
  rrc   = rrc_; 
  reset();
}

int sched::reset()
{
  bzero(pending_msg3, sizeof(pending_msg3_t)*10);
  bzero(pending_rar, sizeof(sched_rar_t)*SCHED_MAX_PENDING_RAR);
  bzero(pending_sibs, sizeof(sched_sib_t)*MAX_SIBS); 
  ue_db.clear();
  configured = false; 
  return 0; 
}

void sched::set_sched_cfg(sched_interface::sched_args_t* sched_cfg_)
{
  if (sched_cfg_) {
    memcpy(&sched_cfg, sched_cfg_, sizeof(sched_args_t));
  }
}

void sched::set_metric(sched::metric_dl* dl_metric_, sched::metric_ul* ul_metric_)
{
  dl_metric = dl_metric_; 
  ul_metric = ul_metric_; 
}

int sched::cell_cfg(sched_interface::cell_cfg_t* cell_cfg)
{
  // Basic cell config checks
  if (cell_cfg->si_window_ms == 0) {
    Error("SCHED: Invalid si-window length 0 ms\n");
    return -1;
  }

  pthread_mutex_lock(&mutex);
  
  memcpy(&cfg, cell_cfg, sizeof(sched_interface::cell_cfg_t));
    
  // Get DCI locations 
  srslte_regs_init(&regs, cfg.cell); 

  P = srslte_ra_type0_P(cfg.cell.nof_prb);
  si_n_rbg = 4/P; 
  rar_n_rb = 3; 
  nof_rbg = (uint32_t) ceil((float) cfg.cell.nof_prb/P);
      
  // Compute Common locations for DCI for each CFI
  for (uint32_t cfi=0;cfi<3;cfi++) {
    generate_cce_location(&regs, &common_locations[cfi], cfi+1);     
  }

  // Compute UE locations for RA-RNTI 
  for (int cfi=0;cfi<3;cfi++) {
    for (int sf_idx=0;sf_idx<10;sf_idx++) {
      uint16_t ra_rnti = 1+sf_idx; 
      generate_cce_location(&regs, &rar_locations[cfi][sf_idx], cfi+1, sf_idx);
    }
  }  
  configured = true;
  
  pthread_mutex_unlock(&mutex);
  
  return 0; 
}


/*******************************************************
 * 
 * FAPI-like main sched interface. Wrappers to UE object
 * 
 *******************************************************/

int sched::ue_cfg(uint16_t rnti, sched_interface::ue_cfg_t *ue_cfg)
{
  pthread_mutex_lock(&mutex);
  
   // Add or config user 
  ue_db[rnti].set_cfg(rnti, ue_cfg, &cfg, &regs, log_h);   
  ue_db[rnti].set_max_mcs(sched_cfg.pusch_max_mcs, sched_cfg.pdsch_max_mcs);
  ue_db[rnti].set_fixed_mcs(sched_cfg.pusch_mcs, sched_cfg.pdsch_mcs);

  pthread_mutex_unlock(&mutex);
  return 0; 
}

int sched::ue_rem(uint16_t rnti)
{
  pthread_mutex_lock(&mutex);
  int ret = 0; 
  if (ue_db.count(rnti)) {         
    ue_db.erase(rnti);
  } else {
    Error("User rnti=0x%x not found\n", rnti);
    ret = -1;
  }
  pthread_mutex_unlock(&mutex);
  return ret; 
}

bool sched::ue_exists(uint16_t rnti) 
{
  return (ue_db.count(rnti) == 1); 
}

void sched::phy_config_enabled(uint16_t rnti, bool enabled)
{
  pthread_mutex_lock(&mutex);
  if (ue_db.count(rnti)) {         
    ue_db[rnti].phy_config_enabled(current_tti, enabled);
  } else {
    Error("User rnti=0x%x not found\n", rnti);
  }
  pthread_mutex_unlock(&mutex);
}

int sched::bearer_ue_cfg(uint16_t rnti, uint32_t lc_id, sched_interface::ue_bearer_cfg_t *cfg)
{
  pthread_mutex_lock(&mutex);
  int ret = 0; 
  if (ue_db.count(rnti)) {         
    ue_db[rnti].set_bearer_cfg(lc_id, cfg);
  } else {
    Error("User rnti=0x%x not found\n", rnti);
    ret = -1;
  }
  pthread_mutex_unlock(&mutex);
  return ret;
}

int sched::bearer_ue_rem(uint16_t rnti, uint32_t lc_id)
{
  pthread_mutex_lock(&mutex);
  int ret = 0; 
  if (ue_db.count(rnti)) {         
    ue_db[rnti].rem_bearer(lc_id);
  } else {
    Error("User rnti=0x%x not found\n", rnti);
    ret = -1;
  }
  pthread_mutex_unlock(&mutex);
  return ret; 
}

uint32_t sched::get_dl_buffer(uint16_t rnti)
{
  pthread_mutex_lock(&mutex);
  uint32_t ret = 0; 
  if (ue_db.count(rnti)) {         
    ret = ue_db[rnti].get_pending_dl_new_data(current_tti);
  } else {
    Error("User rnti=0x%x not found\n", rnti);
  }
  pthread_mutex_unlock(&mutex);
  return ret; 
}

uint32_t sched::get_ul_buffer(uint16_t rnti)
{
  pthread_mutex_lock(&mutex);
  uint32_t ret = 0; 
  if (ue_db.count(rnti)) {         
    ret = ue_db[rnti].get_pending_ul_new_data(current_tti);
  } else {
    Error("User rnti=0x%x not found\n", rnti);
  }
  pthread_mutex_unlock(&mutex);
  return ret; 
}

int sched::dl_rlc_buffer_state(uint16_t rnti, uint32_t lc_id, uint32_t tx_queue, uint32_t retx_queue)
{
  pthread_mutex_lock(&mutex);
  int ret = 0; 
  if (ue_db.count(rnti)) {         
    ue_db[rnti].dl_buffer_state(lc_id, tx_queue, retx_queue);
  } else {
    Error("User rnti=0x%x not found\n", rnti);
    ret = -1;
  }
  pthread_mutex_unlock(&mutex);
  return ret; 
}

int sched::dl_mac_buffer_state(uint16_t rnti, uint32_t ce_code)
{
  pthread_mutex_lock(&mutex);
  int ret = 0; 
  if (ue_db.count(rnti)) {         
    ue_db[rnti].mac_buffer_state(ce_code);
  } else {
    Error("User rnti=0x%x not found\n", rnti);
    ret = -1;
  }
  pthread_mutex_unlock(&mutex);
  return ret; 
}

int sched::dl_ant_info(uint16_t rnti, LIBLTE_RRC_ANTENNA_INFO_DEDICATED_STRUCT *dl_ant_info) {
  pthread_mutex_lock(&mutex);
  int ret = 0;
  if (ue_db.count(rnti)) {
    ue_db[rnti].set_dl_ant_info(dl_ant_info);
  } else {
    Error("User rnti=0x%x not found\n", rnti);
    ret = -1;
  }
  pthread_mutex_unlock(&mutex);
  return ret;
}

int sched::dl_ack_info(uint32_t tti, uint16_t rnti, uint32_t tb_idx, bool ack)
{
  pthread_mutex_lock(&mutex);
  int ret = 0; 
  if (ue_db.count(rnti)) {         
    ret = ue_db[rnti].set_ack_info(tti, tb_idx, ack);
  } else {
    Error("User rnti=0x%x not found\n", rnti);
    ret = -1;
  }
  pthread_mutex_unlock(&mutex);
  return ret; 
}

int sched::ul_crc_info(uint32_t tti, uint16_t rnti, bool crc)
{
  pthread_mutex_lock(&mutex);
  int ret = 0; 
  if (ue_db.count(rnti)) {         
    ue_db[rnti].set_ul_crc(tti, crc);
  } else {
    Error("User rnti=0x%x not found\n", rnti);
    ret = -1;
  }
  pthread_mutex_unlock(&mutex);
  return ret; 
}

int sched::dl_ri_info(uint32_t tti, uint16_t rnti, uint32_t cqi_value)
{
  pthread_mutex_lock(&mutex);
  int ret = 0; 
  if (ue_db.count(rnti)) {         
    ue_db[rnti].set_dl_ri(tti, cqi_value);
  } else {
    Error("User rnti=0x%x not found\n", rnti);
    ret = -1;
  }
  pthread_mutex_unlock(&mutex);
  return ret; 
}

int sched::dl_pmi_info(uint32_t tti, uint16_t rnti, uint32_t pmi_value)
{
  pthread_mutex_lock(&mutex);
  int ret = 0;
  if (ue_db.count(rnti)) {
    ue_db[rnti].set_dl_pmi(tti, pmi_value);
  } else {
    Error("User rnti=0x%x not found\n", rnti);
    ret = -1;
  }
  pthread_mutex_unlock(&mutex);
  return ret;
}

int sched::dl_cqi_info(uint32_t tti, uint16_t rnti, uint32_t cqi_value)
{
  pthread_mutex_lock(&mutex);
  int ret = 0;
  if (ue_db.count(rnti)) {
    ue_db[rnti].set_dl_cqi(tti, cqi_value);
  } else {
    Error("User rnti=0x%x not found\n", rnti);
    ret = -1;
  }
  pthread_mutex_unlock(&mutex);
  return ret;
}

int sched::dl_rach_info(uint32_t tti, uint32_t ra_id, uint16_t rnti, uint32_t estimated_size)
{
  for (int i=0;i<SCHED_MAX_PENDING_RAR;i++) {
    if (!pending_rar[i].buf_rar) {
      pending_rar[i].ra_id   = ra_id; 
      pending_rar[i].rnti    = rnti;
      pending_rar[i].rar_tti = tti; 
      pending_rar[i].buf_rar = estimated_size;       
      return 0; 
    }
  }
  Warning("SCHED: New RACH discarted because maximum number of pending RAR exceeded (%d)\n", 
          SCHED_MAX_PENDING_RAR);
  return -1; 
}

int sched::ul_cqi_info(uint32_t tti, uint16_t rnti, uint32_t cqi, uint32_t ul_ch_code)
{
  pthread_mutex_lock(&mutex);
  int ret = 0; 
  if (ue_db.count(rnti)) {         
    ue_db[rnti].set_ul_cqi(tti, cqi, ul_ch_code);
  } else {
    Error("User rnti=0x%x not found\n", rnti);
    ret = -1;
  }
  pthread_mutex_unlock(&mutex);
  return ret; 
}

int sched::ul_bsr(uint16_t rnti, uint32_t lcid, uint32_t bsr, bool set_value)
{
  pthread_mutex_lock(&mutex);
  int ret = 0; 
  if (ue_db.count(rnti)) {         
    ue_db[rnti].ul_buffer_state(lcid, bsr, set_value);
  } else {
    Error("User rnti=0x%x not found\n", rnti);
    ret = -1;
  }
  pthread_mutex_unlock(&mutex);
  return ret; 
}

int sched::ul_recv_len(uint16_t rnti, uint32_t lcid, uint32_t len)
{
  pthread_mutex_lock(&mutex);
  int ret = 0; 
  if (ue_db.count(rnti)) {         
    ue_db[rnti].ul_recv_len(lcid, len);
  } else {
    Error("User rnti=0x%x not found\n", rnti);
    ret = -1;
  }
  pthread_mutex_unlock(&mutex);
  return ret; 
}

int sched::ul_phr(uint16_t rnti, int phr)
{
  pthread_mutex_lock(&mutex);
  int ret = 0; 
  if (ue_db.count(rnti)) {         
    ue_db[rnti].ul_phr(phr);
  } else {
    Error("User rnti=0x%x not found\n", rnti);
    ret = -1;
  }
  pthread_mutex_unlock(&mutex);
  return ret; 
}

int sched::ul_sr_info(uint32_t tti, uint16_t rnti)
{
  pthread_mutex_lock(&mutex);
  int ret = 0; 
  if (ue_db.count(rnti)) {         
    ue_db[rnti].set_sr();;
  } else {
    Error("User rnti=0x%x not found\n", rnti);
    ret = -1;
  }
  pthread_mutex_unlock(&mutex);
  return ret; 
}

void sched::tpc_inc(uint16_t rnti)
{
  if (ue_db.count(rnti)) {         
    ue_db[rnti].tpc_inc();
  } else {
    Error("User rnti=0x%x not found\n", rnti);    
  }
}

void sched::tpc_dec(uint16_t rnti)
{
  if (ue_db.count(rnti)) {         
    ue_db[rnti].tpc_dec();
  } else {
    Error("User rnti=0x%x not found\n", rnti);    
  }
}

/*******************************************************
 * 
 * Main sched functions 
 * 
 *******************************************************/

// Schedules Broadcast messages (SIB)
int sched::dl_sched_bc(dl_sched_bc_t bc[MAX_BC_LIST]) 
{
  // TODO: Enable multipe SIBs per SI
  
  int nof_bc_elems = 0; 
  for (int i=0;i<MAX_SIBS;i++) {
    if (cfg.sibs[i].len) {
      if (!pending_sibs[i].is_in_window) {
        uint32_t sf = 5;
        uint32_t x  = 0; 
        if (i > 0) {
          x  = (i-1)*cfg.si_window_ms;
          sf = x%10; 
        }
        if ((sfn%(cfg.sibs[i].period_rf)) == x/10 && sf_idx == sf) {
          pending_sibs[i].is_in_window = true; 
          pending_sibs[i].window_start = current_tti;
          pending_sibs[i].n_tx = 0;
        }
      } else {
        if (i > 0) {
          if (srslte_tti_interval(current_tti, pending_sibs[i].window_start) > cfg.si_window_ms) {
            pending_sibs[i].is_in_window = false; 
            pending_sibs[i].window_start = 0;
          }
        } else {
          // SIB1 is always in window 
          if (pending_sibs[0].n_tx == 4) {
            pending_sibs[0].n_tx = 0; 
          }
        }
      }
    }
  }  
  
  for (int i=0;i<MAX_SIBS;i++) {
    if (cfg.sibs[i].len            && 
      pending_sibs[i].is_in_window && 
      pending_sibs[i].n_tx < 4     &&
      avail_rbg > si_n_rbg) 
    {
      uint32_t nof_tx = 4; 
      if (i > 0) {
        if (cfg.si_window_ms <= 10) {
          nof_tx = 1; 
        } else if (cfg.si_window_ms <= 20) {
          nof_tx = 2; 
        } else if (cfg.si_window_ms <= 30) {
          nof_tx = 3; 
        } else {
          nof_tx = 4; 
        }
      } 
      uint32_t n_sf = (current_tti-pending_sibs[i].window_start); 
      if ((i == 0 && (sfn%2) == 0 && sf_idx == 5) ||
          (i >  0 && n_sf >= (cfg.si_window_ms/nof_tx)*pending_sibs[i].n_tx && sf_idx==1)) 
      {
        uint32_t rv = get_rvidx(pending_sibs[i].n_tx);
        
        // Try to allocate DCI first 
        if (generate_dci(&bc[nof_bc_elems].dci_location, &common_locations[current_cfi-1], bc_aggr_level)) {          
          if (generate_format1a(start_rbg*P, si_n_rbg*P, cfg.sibs[i].len, rv, &bc[nof_bc_elems].dci) >= 0) {
            bc[nof_bc_elems].index = i; 
            bc[nof_bc_elems].type  = sched_interface::dl_sched_bc_t::BCCH;
            bc[nof_bc_elems].tbs   = cfg.sibs[i].len; 
            
            Debug("SCHED: SIB%d, start_rb=%d, n_rb=%d, rv=%d, len=%d, period=%d\n", 
                  i+1, start_rbg*P, si_n_rbg*P, rv, cfg.sibs[i].len, cfg.sibs[i].period_rf);
            
            pending_sibs[i].n_tx++;
            
            nof_bc_elems++;
            avail_rbg -= si_n_rbg;
            start_rbg += si_n_rbg;                   
          } else {
            Error("Could not allocate DCI Format1A for SIB%d, len=%d\n", i+1, cfg.sibs[i].len);
          }
        } else {
          Warning("SCHED: Could not schedule DCI for SIB=%d, L=%d\n", i+1, bc_aggr_level);              
        }
      }
    } 
  }
  
  // Schedule Paging 
  if (rrc) {
    uint32_t paging_payload = 0; 
    if (rrc->is_paging_opportunity(current_tti, &paging_payload)) {
      if (avail_rbg > si_n_rbg && paging_payload) 
      {
        if (generate_dci(&bc[nof_bc_elems].dci_location, &common_locations[current_cfi-1], bc_aggr_level)) {          
          int tbs = generate_format1a(start_rbg*P, si_n_rbg*P, paging_payload, 0, &bc[nof_bc_elems].dci);
          if (tbs > 0) {
            
            bc[nof_bc_elems].type = sched_interface::dl_sched_bc_t::PCCH;
            bc[nof_bc_elems].tbs  = tbs;
            nof_bc_elems++;
            
            Info("SCHED: PCH start_rb=%d, tbs=%d\n", start_rbg, tbs);

            avail_rbg -= si_n_rbg;
            start_rbg += si_n_rbg;                   
            
          }
        }
      }    
    }
  }
  
  return nof_bc_elems;
}


// Schedules RAR 
int sched::dl_sched_rar(dl_sched_rar_t rar[MAX_RAR_LIST]) 
{

  int nof_rar_elems = 0; 
  for (uint32_t i=0;i<SCHED_MAX_PENDING_RAR;i++) 
  {
    if (pending_rar[i].buf_rar > 0 && avail_rbg >= rar_n_rb) 
    {
      /* Check if we are still within the RAR window, otherwise discard it */
      if (current_tti <= (pending_rar[i].rar_tti + cfg.prach_rar_window + 3)%10240 && current_tti >= pending_rar[i].rar_tti + 3)
      {                
        // Try to schedule DCI for this RAR 
        if (generate_dci(&rar[nof_rar_elems].dci_location, &rar_locations[current_cfi-1][sf_idx], rar_aggr_level)) {
          
          /* Find all pending RARs with same transmission TTI */        
          uint32_t tti        = pending_rar[i].rar_tti;
          uint32_t rar_sfidx  = (tti+1)%10; 
          uint32_t buf_rar    = 0;
          uint32_t nof_grants = 0; 
          for (int j=0;j<SCHED_MAX_PENDING_RAR;j++) {
            if (pending_rar[j].rar_tti == tti) {
              
              uint32_t L_prb = 3; 
              uint32_t n_prb = 2; 
              
              if (nof_grants == 0) {
                bzero(&rar[nof_rar_elems].grants[nof_grants], sizeof(srslte_dci_rar_grant_t));
                rar[nof_rar_elems].grants[nof_grants].grant.tpc_pusch = 3;
                rar[nof_rar_elems].grants[nof_grants].grant.trunc_mcs = 0; 
                rar[nof_rar_elems].grants[nof_grants].grant.rba       = srslte_ra_type2_to_riv(L_prb, n_prb, cfg.cell.nof_prb); 
                rar[nof_rar_elems].grants[nof_grants].ra_id           = pending_rar[j].ra_id;               
                buf_rar += pending_rar[i].buf_rar;
                pending_rar[j].buf_rar = 0; 
                pending_rar[j].rar_tti = 0;            
                
                // Save UL resources 
                uint32_t pending_tti=(current_tti+MSG3_DELAY_MS+HARQ_DELAY_MS)%10;
                pending_msg3[pending_tti].enabled = true; 
                pending_msg3[pending_tti].rnti    = pending_rar[j].rnti; 
                pending_msg3[pending_tti].L       = L_prb; 
                pending_msg3[pending_tti].n_prb   = n_prb; 
                pending_msg3[pending_tti].mcs     = rar[nof_rar_elems].grants[nof_grants].grant.trunc_mcs; 
            
                log_h->info("SCHED: RAR, ra_id=%d, rnti=0x%x, rarnti_idx=%d, start_rb=%d, n_rb=%d, rar_grant_rba=%d, rar_grant_mcs=%d\n", 
                  pending_rar[j].ra_id, pending_rar[j].rnti, rar_sfidx, start_rbg*P, rar_n_rb, 
                  rar[nof_rar_elems].grants[nof_grants].grant.rba, 
                  rar[nof_rar_elems].grants[nof_grants].grant.trunc_mcs);
              } else {
                log_h->warning("Only 1 RA is responded at a time. Found %d for TTI=%d\n", nof_grants+1, tti);
              }
              nof_grants++;
            }
          }        
          
          rar[nof_rar_elems].nof_grants = nof_grants; 
          rar[nof_rar_elems].rarnti     = rar_sfidx; 
                  
          if (generate_format1a(start_rbg*P, rar_n_rb, buf_rar, 0, &rar[nof_rar_elems].dci) >= 0) {
            rar[nof_rar_elems].tbs = buf_rar; 
            nof_rar_elems++;
            avail_rbg -= rar_n_rb;
            start_rbg += rar_n_rb;           
          } else {
            Error("SCHED: Allocating Format1A grant\n");
          }
                              
        } else {
          log_h->console("SCHED: Could not schedule DCI for RAR tti=%d, L=%d\n", pending_rar[i].rar_tti, rar_aggr_level);              
        }
      } else {
        log_h->console("SCHED: Could not transmit RAR within the window (RA TTI=%d, Window=%d, Now=%d)\n", 
                pending_rar[i].rar_tti, cfg.prach_rar_window, current_tti);
        pending_rar[i].buf_rar = 0; 
        pending_rar[i].rar_tti = 0; 
      }
    }
  }  
  return nof_rar_elems; 
}

// Schedules data to users
int sched::dl_sched_data(dl_sched_data_t data[MAX_DATA_LIST]) 
{
  uint32_t nof_ctrl_symbols = (cfg.cell.nof_prb<10)?(current_cfi+1):current_cfi; 
  dl_metric->new_tti(ue_db, start_rbg, avail_rbg, nof_ctrl_symbols, current_tti); 
  
  int nof_data_elems = 0; 
  for(std::map<uint16_t, sched_ue>::iterator iter=ue_db.begin(); iter!=ue_db.end(); ++iter) {
    sched_ue *user      = (sched_ue*) &iter->second;
    uint16_t rnti = (uint16_t) iter->first; 

    dl_harq_proc *h = dl_metric->get_user_allocation(user); 
    srslte_dci_format_t dci_format = user->get_dci_format();
    data[nof_data_elems].dci_format = dci_format;

    uint32_t aggr_level = user->get_aggr_level(srslte_dci_format_sizeof(SRSLTE_DCI_FORMAT1, cfg.cell.nof_prb, cfg.cell.nof_ports));
    if (h) {
      // Try to schedule DCI first 
      if (generate_dci(&data[nof_data_elems].dci_location, 
                       user->get_locations(current_cfi, sf_idx),
                       aggr_level, user))
      {     
<<<<<<< HEAD
        bool is_newtx = h->is_empty(0) && h->is_empty(1) ;
=======
        bool is_newtx = h->is_empty(0);
>>>>>>> abbbae9e
        int tbs = 0;
        switch(dci_format) {
          case SRSLTE_DCI_FORMAT1:
            tbs = user->generate_format1(h, &data[nof_data_elems], current_tti, current_cfi);
            break;
          case SRSLTE_DCI_FORMAT2:
            tbs = user->generate_format2(h, &data[nof_data_elems], current_tti, current_cfi);
            break;
          case SRSLTE_DCI_FORMAT2A:
            tbs = user->generate_format2a(h, &data[nof_data_elems], current_tti, current_cfi);
            break;
          default:
            Error("DCI format (%d) not implemented\n", dci_format);
        }
<<<<<<< HEAD
        if (tbs > 0) {
=======
        if (tbs >= 0) {
>>>>>>> abbbae9e
          log_h->info("SCHED: DL %s rnti=0x%x, pid=%d, mask=0x%x, dci=%d,%d, n_rtx=%d, tbs=%d, buffer=%d, tb_en={%s,%s}\n",
                      !is_newtx?"retx":"tx", rnti, h->get_id(), h->get_rbgmask(), 
                      data[nof_data_elems].dci_location.L, data[nof_data_elems].dci_location.ncce, h->nof_retx(0) + h->nof_retx(1),
                      tbs, user->get_pending_dl_new_data(current_tti), data[nof_data_elems].dci.tb_en[0]?"y":"n",
                      data[nof_data_elems].dci.tb_en[1]?"y":"n");
          nof_data_elems++;
        } else {
          log_h->warning("SCHED: Error DL %s rnti=0x%x, pid=%d, mask=0x%x, dci=%d,%d, tbs=%d, buffer=%d\n", 
                      !is_newtx?"retx":"tx", rnti, h->get_id(), h->get_rbgmask(), 
                      data[nof_data_elems].dci_location.L, data[nof_data_elems].dci_location.ncce,
                      tbs, user->get_pending_dl_new_data(current_tti));          
        }      
      } else {
        for(uint32_t tb = 0; tb < SRSLTE_MAX_TB; tb++) {
          h->reset(tb);
        }
<<<<<<< HEAD
        Warning("SCHED: Could not schedule DL DCI for rnti=0x%x, pid=%d, L=%d, nof_candidates=%d\n",
                rnti, h->get_id(), aggr_level, user->get_locations(current_cfi, sf_idx)->nof_loc[aggr_level] );
=======
        Warning("SCHED: Could not schedule DL DCI for rnti=0x%x, pid=%d\n", rnti, h->get_id());              
>>>>>>> abbbae9e
      }      
    }    
  } 
  
  return nof_data_elems; 
} 

// Downlink Scheduler 
int sched::dl_sched(uint32_t tti, sched_interface::dl_sched_res_t* sched_result)
{
  if (!configured) {
    return 0; 
  }
  pthread_mutex_lock(&mutex);

  /* If ul_sched() not yet called this tti, reset CCE state */
  if (current_tti != tti) {
    bzero(used_cce, MAX_CCE*sizeof(bool));    
  }

  /* Initialize variables */
  current_tti = tti; 
  sfn = tti/10; 
  sf_idx = tti%10; 
  avail_rbg = nof_rbg; 
  start_rbg = 0;
  current_cfi = sched_cfg.nof_ctrl_symbols; 
  bc_aggr_level = 2; 
  rar_aggr_level = 2; 
  bzero(sched_result, sizeof(sched_interface::dl_sched_res_t));

  /* Schedule Broadcast data */
  sched_result->nof_bc_elems   += dl_sched_bc(sched_result->bc);
 
  /* Schedule RAR */
  sched_result->nof_rar_elems  += dl_sched_rar(sched_result->rar);
    
  /* Schedule pending RLC data */
  sched_result->nof_data_elems += dl_sched_data(sched_result->data);
  
  /* Set CFI */
  sched_result->cfi = current_cfi; 
  
  pthread_mutex_unlock(&mutex);
  return 0; 
}

// Uplink sched 
int sched::ul_sched(uint32_t tti, srsenb::sched_interface::ul_sched_res_t* sched_result)
{
  if (!configured) {
    return 0; 
  }

  pthread_mutex_lock(&mutex);

  /* If dl_sched() not yet called this tti (this tti is +4ms advanced), reset CCE state */
  if (TTI_TX(current_tti) != tti) {
    bzero(used_cce, MAX_CCE*sizeof(bool));    
  }
  
  /* Initialize variables */
  current_tti = tti; 
  sfn = tti/10;
  if (tti > HARQ_DELAY_MS) {
    sf_idx = (tti-HARQ_DELAY_MS)%10;
  } else {
    sf_idx = (tti+10240-HARQ_DELAY_MS)%10;
  }
  int nof_dci_elems   = 0; 
  int nof_phich_elems = 0; 
    
  // current_cfi is set in dl_sched() 
  bzero(sched_result, sizeof(sched_interface::ul_sched_res_t));

  // Get HARQ process for this TTI 
  for(std::map<uint16_t, sched_ue>::iterator iter=ue_db.begin(); iter!=ue_db.end(); ++iter) {
    sched_ue *user = (sched_ue*) &iter->second;
    uint16_t rnti  = (uint16_t) iter->first; 

    user->has_pucch = false;

    ul_harq_proc *h = user->get_ul_harq(current_tti);
  
    /* Indicate PHICH acknowledgment if needed */
    if (h->has_pending_ack()) {
      sched_result->phich[nof_phich_elems].phich = h->get_ack(0)?ul_sched_phich_t::ACK:ul_sched_phich_t::NACK;
      sched_result->phich[nof_phich_elems].rnti = rnti;
      nof_phich_elems++;
    }
  }    

  ul_metric->new_tti(ue_db, cfg.cell.nof_prb, current_tti); 
  
  // Update available allocation if there's a pending RAR
  if (pending_msg3[tti%10].enabled) {
    ul_harq_proc::ul_alloc_t msg3 = {pending_msg3[tti%10].n_prb, pending_msg3[tti%10].L}; 
    ul_metric->update_allocation(msg3);
  }

  // Allocate PUCCH resources 
  for(std::map<uint16_t, sched_ue>::iterator iter=ue_db.begin(); iter!=ue_db.end(); ++iter) {
    sched_ue *user = (sched_ue*) &iter->second;
    uint16_t rnti  = (uint16_t) iter->first; 
    uint32_t prb_idx[2] = {0, 0}; 
    if (user->get_pucch_sched(current_tti, prb_idx)) {
      user->has_pucch = true;
      // allocate PUCCH
      for (int i=0;i<2;i++) {
        ul_harq_proc::ul_alloc_t pucch = {prb_idx[i], 1};
        ul_metric->update_allocation(pucch);
      }
    }
  }
  
  // Now allocate PUSCH 
  for(std::map<uint16_t, sched_ue>::iterator iter=ue_db.begin(); iter!=ue_db.end(); ++iter) {
    sched_ue *user = (sched_ue*) &iter->second;
    uint16_t rnti  = (uint16_t) iter->first; 

    ul_harq_proc *h = NULL; 
    
    // Check if there are pending Msg3 transmissions 
    bool is_rar = false; 
    if (pending_msg3[tti%10].enabled && pending_msg3[tti%10].rnti == rnti) {
      h = user->get_ul_harq(tti);  
      if (h) {
        ul_harq_proc::ul_alloc_t alloc; 
        alloc.L        = pending_msg3[tti%10].L; 
        alloc.RB_start = pending_msg3[tti%10].n_prb; 
        h->set_alloc(alloc);
        h->set_rar_mcs(pending_msg3[tti%10].mcs);        
        is_rar = true; 
        pending_msg3[tti%10].enabled = false; 
      } else {
        Warning("No HARQ pid available for transmission of Msg3\n");
      }
    } else {
      h = ul_metric->get_user_allocation(user);             
    }
    if (h) 
    {   
      ul_harq_proc::ul_alloc_t alloc = h->get_alloc(); 
      bool is_newtx = h->is_empty(0);
<<<<<<< HEAD
      bool needs_pdcch = h->is_adaptive_retx() && !is_rar;
=======
      bool needs_pdcch = !h->is_adaptive_retx() && !is_rar;
>>>>>>> abbbae9e

      // Set number of retx
      if (is_newtx) {
        if (is_rar) {
          h->set_max_retx(cfg.maxharq_msg3tx);
        } else {
          h->set_max_retx(user->get_max_retx()); 
        }
      }

      // Generate PDCCH except for RAR and non-adaptive retx
      if (needs_pdcch) {
        uint32_t aggr_level = user->get_aggr_level(srslte_dci_format_sizeof(SRSLTE_DCI_FORMAT0, cfg.cell.nof_prb, cfg.cell.nof_ports));
        if (!generate_dci(&sched_result->pusch[nof_dci_elems].dci_location, 
            user->get_locations(current_cfi, sf_idx), 
            aggr_level)) 
        {
          h->reset(0);
          log_h->warning("SCHED: Could not schedule UL DCI rnti=0x%x, pid=%d, L=%d\n", 
                          rnti, h->get_id(), aggr_level);          
          sched_result->pusch[nof_dci_elems].needs_pdcch = false; 
        } else {
          sched_result->pusch[nof_dci_elems].needs_pdcch = true; 
        }
      } else {
        sched_result->pusch[nof_dci_elems].needs_pdcch = false; 
      }

      // Generate grant unless DCI could not be generated and was required 
      if (sched_result->pusch[nof_dci_elems].needs_pdcch == needs_pdcch) {
        uint32_t pending_data_before = user->get_pending_ul_new_data(current_tti); 
        if (user->generate_format0(h, &sched_result->pusch[nof_dci_elems], current_tti, user->needs_cqi(tti, true)) > 0) 
        {
          
          if (is_newtx) {
            // Un-trigger SR
            user->unset_sr();
          }

          log_h->info("SCHED: %s %s rnti=0x%x, pid=%d, dci=%d,%d, grant=(%d,%d), n_rtx=%d, tbs=%d, bsr=%d (%d-%d)\n",
                      is_rar?"RAR":"UL",
                      is_newtx?"tx":"retx",                
                      rnti, h->get_id(), 
                      sched_result->pusch[nof_dci_elems].dci_location.L, sched_result->pusch[nof_dci_elems].dci_location.ncce,
                      alloc.RB_start, alloc.RB_start+alloc.L, h->nof_retx(0), sched_result->pusch[nof_dci_elems].tbs,
                      user->get_pending_ul_new_data(current_tti),pending_data_before, user->get_pending_ul_old_data());

          nof_dci_elems++;          
        } else {
          log_h->warning("SCHED: Error %s %s rnti=0x%x, pid=%d, dci=%d,%d, grant=(%d,%d), tbs=%d, bsr=%d\n",
                      is_rar?"RAR":"UL",
                      is_newtx?"tx":"retx",                
                      rnti, h->get_id(), 
                      sched_result->pusch[nof_dci_elems].dci_location.L, sched_result->pusch[nof_dci_elems].dci_location.ncce,
                      alloc.RB_start, alloc.RB_start+alloc.L, sched_result->pusch[nof_dci_elems].tbs,
                      user->get_pending_ul_new_data(current_tti));
        }   
      }
    }
  }

  // Update pending data counters after this TTI
  for(std::map<uint16_t, sched_ue>::iterator iter=ue_db.begin(); iter!=ue_db.end(); ++iter) {
    sched_ue *user = (sched_ue *) &iter->second;
    uint16_t rnti = (uint16_t) iter->first;

    user->get_ul_harq(current_tti)->reset_pending_data();
  }

  sched_result->nof_dci_elems   = nof_dci_elems;
  sched_result->nof_phich_elems = nof_phich_elems;

  pthread_mutex_unlock(&mutex);

  return SRSLTE_SUCCESS;
}


/*******************************************************
 * 
 * Helper functions 
 * 
 *******************************************************/

void sched::generate_cce_location(srslte_regs_t *regs_, sched_ue::sched_dci_cce_t* location, 
                                   uint32_t cfi, uint32_t sf_idx, uint16_t rnti)
{
  srslte_dci_location_t loc[64];
  uint32_t nloc = 0; 
  if (rnti == 0) {
    nloc = srslte_pdcch_common_locations_ncce(srslte_regs_pdcch_ncce(regs_, cfi), 
                                       loc, 64);       
  } else {
    nloc = srslte_pdcch_ue_locations_ncce(srslte_regs_pdcch_ncce(regs_, cfi), 
                                   loc, 64, sf_idx, rnti);           
  }
  
  for (uint32_t l=0;l<=3;l++) {
    int n=0;
    for (uint32_t i=0;i<nloc;i++) {
      if (loc[i].L == l) {
        location->cce_start[l][n] = loc[i].ncce;          
        n++;
      }
    }
    location->nof_loc[l] = n;     
  }
  
}


#define NCCE(L) (1<<L)

bool sched::generate_dci(srslte_dci_location_t *sched_location, sched_ue::sched_dci_cce_t *locations, uint32_t aggr_level, sched_ue *user) 
{
  uint32_t ncand=0;
  bool allocated=false; 
  while(ncand<locations->nof_loc[aggr_level] && !allocated) {
    uint32_t ncce = locations->cce_start[aggr_level][ncand];
    bool used = false;
    if (user) {
      used = user->pucch_sr_collision(current_tti, ncce);
    }
    for (int j=0;j<NCCE(aggr_level) && !used;j++) {
      if (used_cce[ncce+j]) {
        used = true; 
      }
    }
    if (used) {
      ncand++;
    } else {
      for (int j=0;j<NCCE(aggr_level) && !used;j++) {
        used_cce[ncce+j] = true; 
      }
      allocated = true; 
      Debug("SCHED: Allocated DCI L=%d, ncce=%d\n", aggr_level, ncce);
    }
  }
  
  if (allocated && sched_location) {
    sched_location->L = aggr_level; 
    sched_location->ncce = locations->cce_start[aggr_level][ncand]; 
  }
    
  return allocated; 
}

int sched::generate_format1a(uint32_t rb_start, uint32_t l_crb, uint32_t tbs_bytes, uint32_t rv, srslte_ra_dl_dci_t *dci) 
{
  /* Calculate I_tbs for this TBS */
  int tbs = tbs_bytes*8;
  int i; 
  int mcs = -1; 
  for (i=0;i<27;i++) {
    if (srslte_ra_tbs_from_idx(i, 2) >= tbs) {
      dci->type2_alloc.n_prb1a = srslte_ra_type2_t::SRSLTE_RA_TYPE2_NPRB1A_2;
      mcs = i; 
      tbs = srslte_ra_tbs_from_idx(i, 2);
      break;
    } else if (srslte_ra_tbs_from_idx(i, 3) >= tbs) {
      dci->type2_alloc.n_prb1a = srslte_ra_type2_t::SRSLTE_RA_TYPE2_NPRB1A_3;
      mcs = i; 
      tbs = srslte_ra_tbs_from_idx(i, 3);
      break;
    }
  }
  if (i == 28) {
    Error("Can't allocate Format 1A for TBS=%d\n", tbs);
    return -1; 
  }
  
  dci->alloc_type = SRSLTE_RA_ALLOC_TYPE2; 
  dci->type2_alloc.mode = srslte_ra_type2_t::SRSLTE_RA_TYPE2_LOC;
  dci->type2_alloc.L_crb = l_crb; 
  dci->type2_alloc.RB_start = rb_start; 
  dci->harq_process = 0; 
  dci->mcs_idx = mcs; 
  dci->rv_idx = rv;   
  dci->tb_en[0] = true; 
  dci->tb_en[1] = false; 
  
  return tbs; 
}





}

<|MERGE_RESOLUTION|>--- conflicted
+++ resolved
@@ -648,11 +648,7 @@
                        user->get_locations(current_cfi, sf_idx),
                        aggr_level, user))
       {     
-<<<<<<< HEAD
         bool is_newtx = h->is_empty(0) && h->is_empty(1) ;
-=======
-        bool is_newtx = h->is_empty(0);
->>>>>>> abbbae9e
         int tbs = 0;
         switch(dci_format) {
           case SRSLTE_DCI_FORMAT1:
@@ -667,11 +663,7 @@
           default:
             Error("DCI format (%d) not implemented\n", dci_format);
         }
-<<<<<<< HEAD
         if (tbs > 0) {
-=======
-        if (tbs >= 0) {
->>>>>>> abbbae9e
           log_h->info("SCHED: DL %s rnti=0x%x, pid=%d, mask=0x%x, dci=%d,%d, n_rtx=%d, tbs=%d, buffer=%d, tb_en={%s,%s}\n",
                       !is_newtx?"retx":"tx", rnti, h->get_id(), h->get_rbgmask(), 
                       data[nof_data_elems].dci_location.L, data[nof_data_elems].dci_location.ncce, h->nof_retx(0) + h->nof_retx(1),
@@ -688,12 +680,7 @@
         for(uint32_t tb = 0; tb < SRSLTE_MAX_TB; tb++) {
           h->reset(tb);
         }
-<<<<<<< HEAD
-        Warning("SCHED: Could not schedule DL DCI for rnti=0x%x, pid=%d, L=%d, nof_candidates=%d\n",
-                rnti, h->get_id(), aggr_level, user->get_locations(current_cfi, sf_idx)->nof_loc[aggr_level] );
-=======
         Warning("SCHED: Could not schedule DL DCI for rnti=0x%x, pid=%d\n", rnti, h->get_id());              
->>>>>>> abbbae9e
       }      
     }    
   } 
@@ -838,11 +825,7 @@
     {   
       ul_harq_proc::ul_alloc_t alloc = h->get_alloc(); 
       bool is_newtx = h->is_empty(0);
-<<<<<<< HEAD
-      bool needs_pdcch = h->is_adaptive_retx() && !is_rar;
-=======
       bool needs_pdcch = !h->is_adaptive_retx() && !is_rar;
->>>>>>> abbbae9e
 
       // Set number of retx
       if (is_newtx) {
